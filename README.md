# WebBundle library

[![build](https://github.com/google/webbundle/workflows/build/badge.svg)](https://github.com/google/webbundle/actions)
[![crates.io](https://img.shields.io/crates/v/webbundle.svg)](https://crates.io/crates/webbundle)

An experimental WebBundle library for packaging web sites.

This is not an officially supported Google product.

## Documentation

[https://docs.rs/webbundle](https://docs.rs/webbundle)

## Specification

- [Web Bundles](https://wicg.github.io/webpackage/draft-yasskin-wpack-bundled-exchanges.html)

## Contributing

See [contributing.md](contributing.md) for instructions.

## TODO

The development is at very early stage. There are many TODO items:

- [x] Parser
- [x] WebBundle Builder
  - [x] Create a WebBundle from a directory structure
  - [x] Low-level APIs to create and manipulate WebBundle file
- [x] Use `http::Request`, `http::Response` and `http::Uri` for better engonomics
- [ ] Support Signatures
- [ ] Support Variants
- [ ] Use async/await to avoid blocking operations
- [ ] More CLI subcommands
  - [x] `create`
<<<<<<< HEAD
  - [x] `dump`
  - [ ] `list`
=======
  - [x] `list`
>>>>>>> 2001f535
  - [ ] `extract`

## Command line tool

This repository also contains a command line tool, called `webbundle`.

<<<<<<< HEAD
### create
```no_run
$ webbundle create -b "https://example.com/" -p "https://example.com/foo/index.html" example.wbn foo
```

### dump
```no_run
$ webbundle dump ./example.wbn
```

See `webbundle --help` for more detail.
=======
To install `webbundle` command, run the following:

```shell
cargo install --features=cli webbundle
```

See `webbundle --help` for the usage.
>>>>>>> 2001f535
<|MERGE_RESOLUTION|>--- conflicted
+++ resolved
@@ -33,19 +33,19 @@
 - [ ] Use async/await to avoid blocking operations
 - [ ] More CLI subcommands
   - [x] `create`
-<<<<<<< HEAD
   - [x] `dump`
-  - [ ] `list`
-=======
   - [x] `list`
->>>>>>> 2001f535
   - [ ] `extract`
 
 ## Command line tool
 
 This repository also contains a command line tool, called `webbundle`.
+To install `webbundle` command, run the following:
 
-<<<<<<< HEAD
+```shell
+cargo install --features=cli webbundle
+```
+
 ### create
 ```no_run
 $ webbundle create -b "https://example.com/" -p "https://example.com/foo/index.html" example.wbn foo
@@ -56,13 +56,4 @@
 $ webbundle dump ./example.wbn
 ```
 
-See `webbundle --help` for more detail.
-=======
-To install `webbundle` command, run the following:
-
-```shell
-cargo install --features=cli webbundle
-```
-
-See `webbundle --help` for the usage.
->>>>>>> 2001f535
+See `webbundle --help` for detail usage.